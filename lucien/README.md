--- conflicted
+++ resolved
@@ -50,21 +50,11 @@
 
 Benchmark results (100K entities):
 
-<<<<<<< HEAD
 | Operation | Octree | Tetree |
 |-----------|--------|--------|
 | Bulk insert | 346 ms | 30 ms |
 | k-NN (k=10) | 2.40 ms | 1.15 ms |
 | Individual insert | 287 ms | 34 ms |
-=======
-| Operation | Octree | Tetree | Improvement |
-|-----------|--------|--------|-------------|
-| Bulk insert 100K | 346 ms | 30 ms | **10x faster** |
-| k-NN (k=10) | 2.40 ms | 1.15 ms | **2x faster** |
-| Individual insert | 287 ms | 34 ms | **8x faster** |
-
-*Performance based on actual benchmarks (June 2025)*
->>>>>>> 82032341
 
 ## Documentation
 
