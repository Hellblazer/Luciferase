--- conflicted
+++ resolved
@@ -412,6 +412,16 @@
         return tetrahedron(key.getLowBits(), key.getHighBits(), key.getLevel());
     }
 
+    /**
+     * @param index - the consecutive index of the tetrahedron
+     * @return the Tet corresponding to the consecutive index
+     * @deprecated This method is fundamentally flawed as it attempts to derive level from index. Use
+     * {@link #tetrahedron(long, byte)} with explicit level instead.
+     */
+    @Deprecated(since = "0.0.1", forRemoval = true)
+    public static Tet tetrahedron(long index) {
+        return tetrahedron(index, tetLevelFromIndex(index));
+    }
 
     /**
      * Convert TM-index back to tetrahedron. This is the inverse of the tmIndex() method and properly decodes the
@@ -1386,7 +1396,6 @@
                         chain.add(current);
                     }
                 }
-<<<<<<< HEAD
 
                 // Cache the parent chain for future use
                 TetreeLevelCache.cacheParentChain(this, chain.toArray(new Tet[0]));
@@ -1398,19 +1407,6 @@
                 typeArray[typeIndex++] = ancestorTypes.get(i);
             }
 
-=======
-
-                // Cache the parent chain for future use
-                TetreeLevelCache.cacheParentChain(this, chain.toArray(new Tet[0]));
-            }
-
-            // Fill type array with ancestor types
-            int typeIndex = 0;
-            for (int i = 0; i < ancestorTypes.size() && typeIndex < maxBits - 1; i++) {
-                typeArray[typeIndex++] = ancestorTypes.get(i);
-            }
-
->>>>>>> 8a0941ef
             // Make sure current type is at the end
             typeArray[maxBits - 1] = type;
         }
@@ -1506,8 +1502,6 @@
         return new TouchedDimensions(mask, lowerSegment, level);
     }
 
-<<<<<<< HEAD
-=======
     // Compute SFC ranges for all tetrahedra in a grid cell - streaming version
     private Stream<SFCRange> computeCellSFCRanges(Point3f cellOrigin, byte level) {
         // For a grid cell, there can be multiple tetrahedra (6 types)
@@ -1645,7 +1639,6 @@
                                                                                    }).flatMap(stream -> stream)));
         }
     }
->>>>>>> 8a0941ef
 
     /**
      * Compute parent type using reverse lookup from connectivity tables. Based on t8code's parent type computation
@@ -1672,6 +1665,54 @@
         return CUBE_ID_TYPE_TO_PARENT_TYPE[cubeId][type];
     }
 
+    // Optimized planar SFC range computation (2 dimensions vary)
+    private Stream<SFCRange> computePlanarSFCRanges(VolumeBounds bounds, byte level, int minX, int maxX, int minY,
+                                                    int maxY, int minZ, int maxZ, TouchedDimensions touchedDims,
+                                                    boolean includeIntersecting) {
+        int length = Constants.lengthAtLevel(level);
+
+        if (!touchedDims.isDimensionTouched(0)) {
+            // X fixed, Y and Z vary
+            return IntStream.rangeClosed(minY, maxY).boxed().flatMap(y -> IntStream.rangeClosed(minZ, maxZ).filter(
+            z -> {
+                Point3f cellPoint = new Point3f(minX * length, y * length, z * length);
+                return hybridCellIntersectsBounds(cellPoint, length, level, bounds, includeIntersecting);
+            }).mapToObj(z -> {
+                Point3f cellPoint = new Point3f(minX * length, y * length, z * length);
+                return computeCellSFCRanges(cellPoint, level);
+            }).flatMap(stream -> stream));
+        } else if (!touchedDims.isDimensionTouched(1)) {
+            // Y fixed, X and Z vary
+            return IntStream.rangeClosed(minX, maxX).boxed().flatMap(x -> IntStream.rangeClosed(minZ, maxZ).filter(
+            z -> {
+                Point3f cellPoint = new Point3f(x * length, minY * length, z * length);
+                return hybridCellIntersectsBounds(cellPoint, length, level, bounds, includeIntersecting);
+            }).mapToObj(z -> {
+                Point3f cellPoint = new Point3f(x * length, minY * length, z * length);
+                return computeCellSFCRanges(cellPoint, level);
+            }).flatMap(stream -> stream));
+        } else {
+            // Z fixed, X and Y vary
+            return IntStream.rangeClosed(minX, maxX).boxed().flatMap(x -> IntStream.rangeClosed(minY, maxY).filter(
+            y -> {
+                Point3f cellPoint = new Point3f(x * length, y * length, minZ * length);
+                return hybridCellIntersectsBounds(cellPoint, length, level, bounds, includeIntersecting);
+            }).mapToObj(y -> {
+                Point3f cellPoint = new Point3f(x * length, y * length, minZ * length);
+                return computeCellSFCRanges(cellPoint, level);
+            }).flatMap(stream -> stream));
+        }
+    }
+
+    // Compute SFC ranges that could contain tetrahedra intersecting the volume - optimized version
+    private Stream<SFCRange> computeSFCRanges(VolumeBounds bounds, boolean includeIntersecting) {
+        // Find appropriate refinement levels for the query volume
+        byte minLevel = (byte) Math.max(0, findMinimumContainingLevel(bounds) - 2);
+        byte maxLevel = (byte) Math.min(Constants.getMaxRefinementLevel(), findMinimumContainingLevel(bounds) + 3);
+
+        return IntStream.rangeClosed(minLevel, maxLevel).boxed().flatMap(
+        level -> computeOptimizedSFCRangesAtLevel(bounds, (byte) level.intValue(), includeIntersecting));
+    }
 
     /**
      * Compute the absolute coordinates of a specific vertex of this tetrahedron.
@@ -1770,8 +1811,6 @@
         return Constants.PARENT_TYPE_LOCAL_INDEX_TO_CUBE_ID[parentType][localIndex];
     }
 
-<<<<<<< HEAD
-=======
     // Get spatial range metadata for optimized queries
     private SpatialRangeMetaData getSpatialRangeMetaData(VolumeBounds bounds, byte level) {
         var touched = calculateTouchedDimensions(bounds, level);
@@ -1789,7 +1828,6 @@
 
         return new SpatialRangeMetaData(level, locationID, touched);
     }
->>>>>>> 8a0941ef
 
     // Get bounding box of a tetrahedron for quick filtering
     private VolumeBounds getTetrahedronBounds(Tet tet) {
@@ -1887,7 +1925,6 @@
             int xBit = (x >> bitPos) & 1;
             int yBit = (y >> bitPos) & 1;
             int zBit = (z >> bitPos) & 1;
-<<<<<<< HEAD
 
             // Child index from coordinate bits
             int childIdx = (zBit << 2) | (yBit << 1) | xBit;
@@ -1896,16 +1933,6 @@
             currentType = Constants.TYPE_TO_TYPE_OF_CHILD[currentType][childIdx];
         }
 
-=======
-
-            // Child index from coordinate bits
-            int childIdx = (zBit << 2) | (yBit << 1) | xBit;
-
-            // Transform type based on child position
-            currentType = Constants.TYPE_TO_TYPE_OF_CHILD[currentType][childIdx];
-        }
-
->>>>>>> 8a0941ef
         // Check if the actual type matches the expected type
         if (type != currentType) {
             return false;
@@ -1938,7 +1965,107 @@
         return true;
     }
 
-
+    // Merge overlapping SFC ranges for efficiency
+    private List<SFCRange> mergeRanges(List<SFCRange> ranges) {
+        if (ranges.isEmpty()) {
+            return ranges;
+        }
+
+        ranges.sort((a, b) -> Long.compare(a.start, b.start));
+        List<SFCRange> merged = new ArrayList<>();
+        SFCRange current = ranges.get(0);
+
+        for (int i = 1; i < ranges.size(); i++) {
+            SFCRange next = ranges.get(i);
+            if (current.end + 1 >= next.start) {
+                // Merge overlapping ranges
+                current = new SFCRange(current.start, Math.max(current.end, next.end));
+            } else {
+                merged.add(current);
+                current = next;
+            }
+        }
+        merged.add(current);
+
+        return merged;
+    }
+
+    // Enhanced range merging with hierarchical consideration
+    private List<SFCRange> mergeRangesOptimized(List<SFCRange> ranges) {
+        if (ranges.isEmpty()) {
+            return ranges;
+        }
+
+        // Sort ranges by start index
+        ranges.sort((a, b) -> Long.compare(a.start, b.start));
+
+        // Use more aggressive merging for better performance
+        List<SFCRange> merged = new ArrayList<>();
+        SFCRange current = ranges.get(0);
+
+        for (int i = 1; i < ranges.size(); i++) {
+            SFCRange next = ranges.get(i);
+
+            // Merge if ranges overlap or are very close (within a small gap)
+            long gap = next.start - current.end;
+            if (gap <= 8) { // Allow small gaps to reduce fragmentation
+                current = new SFCRange(current.start, Math.max(current.end, next.end));
+            } else {
+                merged.add(current);
+                current = next;
+            }
+        }
+        merged.add(current);
+
+        return merged;
+    }
+
+    // Select optimal range computation strategy based on volume characteristics
+    private Stream<SFCRange> selectOptimalRangeStrategy(VolumeBounds bounds, boolean includeIntersecting) {
+        float volumeSize = (bounds.maxX() - bounds.minX()) * (bounds.maxY() - bounds.minY()) * (bounds.maxZ()
+                                                                                                - bounds.minZ());
+        float maxExtent = Math.max(Math.max(bounds.maxX() - bounds.minX(), bounds.maxY() - bounds.minY()),
+                                   bounds.maxZ() - bounds.minZ());
+
+        // Strategy selection based on volume characteristics
+        if (volumeSize > 10000.0f) {
+            // Large volumes: use hierarchical splitting
+            return computeHierarchicalSFCRanges(bounds, includeIntersecting);
+        } else if (shouldUseDepthAwareOptimization(bounds)) {
+            // Medium volumes: use depth-aware optimization
+            return computeDepthAwareSFCRanges(bounds, includeIntersecting);
+        } else {
+            // Small volumes: use standard computation
+            return computeSFCRanges(bounds, includeIntersecting);
+        }
+    }
+
+    // Determine if a level should be skipped based on spatial characteristics
+    private boolean shouldSkipLevel(VolumeBounds bounds, byte level, TouchedDimensions touchedDims) {
+        int tetLength = Constants.lengthAtLevel(level);
+        float maxExtent = Math.max(Math.max(bounds.maxX() - bounds.minX(), bounds.maxY() - bounds.minY()),
+                                   bounds.maxZ() - bounds.minZ());
+
+        // Skip if tetrahedra are much larger than the volume
+        if (tetLength > maxExtent * 8) {
+            return true;
+        }
+
+        // Skip if tetrahedra are much smaller and no dimensions are touched
+        return tetLength < maxExtent / 16 && touchedDims.getTouchedDimensionCount() == 0;
+    }
+
+    // Determine whether to use depth-aware optimization based on volume characteristics
+    private boolean shouldUseDepthAwareOptimization(VolumeBounds bounds) {
+        float volumeSize = (bounds.maxX() - bounds.minX()) * (bounds.maxY() - bounds.minY()) * (bounds.maxZ()
+                                                                                                - bounds.minZ());
+        float maxExtent = Math.max(Math.max(bounds.maxX() - bounds.minX(), bounds.maxY() - bounds.minY()),
+                                   bounds.maxZ() - bounds.minZ());
+
+        // Use depth-aware optimization for medium to large volumes
+        // Small volumes benefit from simpler computation
+        return volumeSize > 1000.0f && maxExtent > 10.0f;
+    }
 
     // Efficient spatial range query using tetrahedral space-filling curve properties - optimized version
     private Stream<TetreeKey> spatialRangeQueryKeys(VolumeBounds bounds, boolean includeIntersecting) {
@@ -1973,8 +2100,6 @@
                             keys.add(tet.tmIndex());
                         }
                     }
-<<<<<<< HEAD
-=======
                 }
             }
         }
@@ -1999,15 +2124,53 @@
                     return tetrahedronIntersectsVolume(tet, createSpatialFromBounds(bounds));
                 } else {
                     return tetrahedronContainedInVolume(tet, createSpatialFromBounds(bounds));
->>>>>>> 8a0941ef
                 }
-            }
-        }
-        
-        return keys.stream();
-    }
-
-
+            } catch (Exception e) {
+                // Skip invalid indices
+                return false;
+            }
+        });
+    }
+
+    // Recursively split large volumes into smaller manageable pieces
+    private Stream<SFCRange> splitVolumeHierarchically(VolumeBounds bounds, boolean includeIntersecting, int depth) {
+        final int MAX_SPLIT_DEPTH = 3;
+        float volumeSize = (bounds.maxX() - bounds.minX()) * (bounds.maxY() - bounds.minY()) * (bounds.maxZ()
+                                                                                                - bounds.minZ());
+
+        // Base case: volume is small enough or max depth reached
+        if (volumeSize <= 5000.0f || depth >= MAX_SPLIT_DEPTH) {
+            return computeDepthAwareSFCRanges(bounds, includeIntersecting);
+        }
+
+        // Find the largest dimension to split
+        float xExtent = bounds.maxX() - bounds.minX();
+        float yExtent = bounds.maxY() - bounds.minY();
+        float zExtent = bounds.maxZ() - bounds.minZ();
+
+        if (xExtent >= yExtent && xExtent >= zExtent) {
+            // Split along X dimension
+            float midX = (bounds.minX() + bounds.maxX()) / 2;
+            return Stream.of(
+            new VolumeBounds(bounds.minX(), bounds.minY(), bounds.minZ(), midX, bounds.maxY(), bounds.maxZ()),
+            new VolumeBounds(midX, bounds.minY(), bounds.minZ(), bounds.maxX(), bounds.maxY(), bounds.maxZ())).flatMap(
+            subBounds -> splitVolumeHierarchically(subBounds, includeIntersecting, depth + 1));
+        } else if (yExtent >= zExtent) {
+            // Split along Y dimension
+            float midY = (bounds.minY() + bounds.maxY()) / 2;
+            return Stream.of(
+            new VolumeBounds(bounds.minX(), bounds.minY(), bounds.minZ(), bounds.maxX(), midY, bounds.maxZ()),
+            new VolumeBounds(bounds.minX(), midY, bounds.minZ(), bounds.maxX(), bounds.maxY(), bounds.maxZ())).flatMap(
+            subBounds -> splitVolumeHierarchically(subBounds, includeIntersecting, depth + 1));
+        } else {
+            // Split along Z dimension
+            float midZ = (bounds.minZ() + bounds.maxZ()) / 2;
+            return Stream.of(
+            new VolumeBounds(bounds.minX(), bounds.minY(), bounds.minZ(), bounds.maxX(), bounds.maxY(), midZ),
+            new VolumeBounds(bounds.minX(), bounds.minY(), midZ, bounds.maxX(), bounds.maxY(), bounds.maxZ())).flatMap(
+            subBounds -> splitVolumeHierarchically(subBounds, includeIntersecting, depth + 1));
+        }
+    }
 
     public record FaceNeighbor(byte face, Tet tet) {
     }
@@ -2027,11 +2190,11 @@
         }
     }
 
-
-<<<<<<< HEAD
-=======
+    // Record to represent spatial range metadata
+    private record SpatialRangeMetaData(byte depthID, long locationID, TouchedDimensions touched) {
+    }
+
     // Record to represent SFC index ranges
     private record SFCRange(long start, long end) {
     }
->>>>>>> 8a0941ef
 }