--- conflicted
+++ resolved
@@ -23,7 +23,6 @@
 
 import javax.vecmath.*;
 import java.math.BigInteger;
-<<<<<<< HEAD
 import java.util.ArrayList;
 import java.util.Collections;
 import java.util.Comparator;
@@ -38,9 +37,6 @@
 import java.util.Queue;
 import java.util.Set;
 import java.util.TreeSet;
-=======
-import java.util.*;
->>>>>>> 82032341
 import java.util.stream.Stream;
 
 /**
@@ -266,7 +262,7 @@
     public List<TetreeKey> findEdgeNeighbors(TetreeKey tetIndex, int edgeIndex) {
         // Get theoretical neighbors from the neighbor finder
         List<TetreeKey> theoreticalNeighbors = getNeighborFinder().findEdgeNeighbors(tetIndex, edgeIndex);
-        
+
         // Filter to only include neighbors that actually exist in the sparse tree
         List<TetreeKey> existingNeighbors = new ArrayList<>();
         for (TetreeKey neighbor : theoreticalNeighbors) {
@@ -274,7 +270,7 @@
                 existingNeighbors.add(neighbor);
             }
         }
-        
+
         return existingNeighbors;
     }
 
@@ -442,7 +438,7 @@
     public List<TetreeKey> findVertexNeighbors(TetreeKey tetIndex, int vertexIndex) {
         // Get theoretical neighbors from the neighbor finder
         List<TetreeKey> theoreticalNeighbors = getNeighborFinder().findVertexNeighbors(tetIndex, vertexIndex);
-        
+
         // Filter to only include neighbors that actually exist in the sparse tree
         List<TetreeKey> existingNeighbors = new ArrayList<>();
         for (TetreeKey neighbor : theoreticalNeighbors) {
@@ -450,7 +446,7 @@
                 existingNeighbors.add(neighbor);
             }
         }
-        
+
         return existingNeighbors;
     }
 
@@ -770,11 +766,11 @@
                     if (spatialIndex.containsKey(current)) {
                         path.add(0, current); // Insert at beginning (to maintain root->leaf order)
                     }
-                    
+
                     if (current.getLevel() == 0) {
                         break;
                     }
-                    
+
                     Tet tet = Tet.tetrahedron(current);
                     if (tet.l() == 0) {
                         break;
@@ -1052,10 +1048,10 @@
         Tet currentTet = Tet.tetrahedron(tetIndex);
         byte level = currentTet.l();
         int cellSize = Constants.lengthAtLevel(level);
-        
+
         // Use a smaller search radius for k-NN neighbor finding
         int searchRadius = 1; // Check immediate neighbors only for k-NN
-        
+
         // Check all neighbors within search radius
         for (int dx = -searchRadius; dx <= searchRadius; dx++) {
             for (int dy = -searchRadius; dy <= searchRadius; dy++) {
@@ -1063,22 +1059,22 @@
                     if (dx == 0 && dy == 0 && dz == 0) {
                         continue; // Skip center (current node)
                     }
-                    
+
                     int nx = currentTet.x() + dx * cellSize;
-                    int ny = currentTet.y() + dy * cellSize; 
+                    int ny = currentTet.y() + dy * cellSize;
                     int nz = currentTet.z() + dz * cellSize;
-                    
+
                     // Check bounds (must be within valid coordinate range)
-                    if (nx >= 0 && ny >= 0 && nz >= 0 && 
+                    if (nx >= 0 && ny >= 0 && nz >= 0 &&
                         nx <= Constants.MAX_COORD && ny <= Constants.MAX_COORD && nz <= Constants.MAX_COORD) {
-                        
+
                         // Find all tetrahedra in this grid cell
                         // Each grid cell contains 6 tetrahedra (types 0-5)
                         for (byte tetType = 0; tetType < TetreeConnectivity.TET_TYPES; tetType++) {
                             try {
                                 var neighborTet = new Tet(nx, ny, nz, level, tetType);
                                 var neighborIndex = neighborTet.tmIndex();
-                                
+
                                 if (!visitedNodes.contains(neighborIndex) && spatialIndex.containsKey(neighborIndex)) {
                                     toVisit.add(neighborIndex);
                                 }
@@ -1150,7 +1146,7 @@
         if (bounds == null) {
             return false;
         }
-        
+
         // Debug output
         if (false) { // Enable for debugging
             System.out.println("doesNodeIntersectVolume debug:");
@@ -1159,7 +1155,7 @@
             System.out.println("  bounds: " + bounds);
             System.out.println("  result: " + Tet.tetrahedronIntersectsVolumeBounds(tet, bounds));
         }
-        
+
         return Tet.tetrahedronIntersectsVolumeBounds(tet, bounds);
     }
 
@@ -1197,38 +1193,38 @@
 
         return (float) Math.sqrt(dx * dx + dy * dy + dz * dz);
     }
-    
+
     @Override
     protected NavigableSet<TetreeKey> getSpatialIndexRange(VolumeBounds bounds) {
         // For now, use a simpler approach that iterates through existing nodes
         // The full optimization would require more careful handling of level ranges
         NavigableSet<TetreeKey> candidates = new TreeSet<>();
-        
+
         // Check each existing node to see if it intersects the bounds
         for (TetreeKey key : sortedSpatialIndices) {
             if (doesNodeIntersectVolume(key, createSpatialFromBounds(bounds))) {
                 candidates.add(key);
             }
         }
-        
+
         return candidates;
     }
-    
+
     /**
      * Get all tetrahedra at a specific level that could intersect with the given bounds.
      * This uses the tetrahedral SFC structure to efficiently find candidates.
-     * 
+     *
      * NOTE: This method is currently unused due to memory concerns with large level values.
      * The optimization needs more careful handling of level ranges to avoid excessive memory usage.
      */
     @SuppressWarnings("unused")
     private NavigableSet<TetreeKey> getTetrahedraInBoundsAtLevel(VolumeBounds bounds, byte level) {
         NavigableSet<TetreeKey> results = new TreeSet<>();
-        
+
         // Calculate the grid resolution at this level
         int gridSize = 1 << level; // 2^level
         int cellSize = Constants.lengthAtLevel(level);
-        
+
         // Find grid cells that intersect the bounds
         int minX = Math.max(0, (int)(bounds.minX() / cellSize));
         int maxX = Math.min(gridSize - 1, (int)(bounds.maxX() / cellSize));
@@ -1236,7 +1232,7 @@
         int maxY = Math.min(gridSize - 1, (int)(bounds.maxY() / cellSize));
         int minZ = Math.max(0, (int)(bounds.minZ() / cellSize));
         int maxZ = Math.min(gridSize - 1, (int)(bounds.maxZ() / cellSize));
-        
+
         // For each grid cell in range, check all 6 tetrahedra
         for (int x = minX; x <= maxX; x++) {
             for (int y = minY; y <= maxY; y++) {
@@ -1244,7 +1240,7 @@
                     // Each grid cell contains 6 tetrahedra (types 0-5)
                     for (byte type = 0; type < 6; type++) {
                         Tet tet = new Tet(x * cellSize, y * cellSize, z * cellSize, level, type);
-                        
+
                         // Only add if the tetrahedron actually intersects the bounds
                         if (Tet.tetrahedronIntersectsVolumeBounds(tet, bounds)) {
                             results.add(tet.tmIndex());
@@ -1253,7 +1249,7 @@
                 }
             }
         }
-        
+
         return results;
     }
 
@@ -1782,7 +1778,7 @@
         // Create a tetrahedron at the parent position but at target level,
         // then get the last child recursively
         int cellSize = Constants.lengthAtLevel(parentTet.l());
-        Tet lastTet = new Tet(parentTet.x() + cellSize - 1, parentTet.y() + cellSize - 1, 
+        Tet lastTet = new Tet(parentTet.x() + cellSize - 1, parentTet.y() + cellSize - 1,
                               parentTet.z() + cellSize - 1, targetLevel, (byte)5); // type 5 is typically last
         return lastTet.tmIndex();
     }
@@ -1856,7 +1852,7 @@
                                 var tet = new Tet(x * length, y * length, z * length, level, type);
                                 TetreeKey startIndex = tet.tmIndex();
                                 // For a range, calculate the tetrahedron at the end of the step
-                                var endTet = new Tet((x + step - 1) * length, (y + step - 1) * length, 
+                                var endTet = new Tet((x + step - 1) * length, (y + step - 1) * length,
                                                      (z + step - 1) * length, level, (byte)5);
                                 TetreeKey endIndex = endTet.tmIndex();
                                 ranges.add(new SFCRange(startIndex, endIndex));
@@ -2015,7 +2011,7 @@
                 for (int z = minZ; z <= maxZ; z++) {
                     // Calculate actual cell coordinates
                     int cellOriginX = x * cellSize;
-                    int cellOriginY = y * cellSize; 
+                    int cellOriginY = y * cellSize;
                     int cellOriginZ = z * cellSize;
 
                     // Skip if coordinates are negative (not valid for tetrahedral SFC)
@@ -2027,7 +2023,7 @@
                     for (byte tetType = 0; tetType < 6; tetType++) {
                         try {
                             Tet tet = new Tet(cellOriginX, cellOriginY, cellOriginZ, level, tetType);
-                            
+
                             // Check if this tetrahedron intersects the bounds
                             if (tetrahedronIntersectsBounds(tet, bounds)) {
                                 TetreeKey tetIndex = tet.tmIndex();
