--- conflicted
+++ resolved
@@ -1375,95 +1375,6 @@
     protected int getCellSizeAtLevel(byte level) {
         return Constants.lengthAtLevel(level);
     }
-    
-    @Override
-    protected Set<TetreeKey> findNodesIntersectingBounds(VolumeBounds bounds) {
-        Set<TetreeKey> intersectingNodes = new HashSet<>();
-        
-        // For Tetree, we need to check tetrahedral geometry, not just AABB
-        // Since a cube contains 6 tetrahedra, we must check each type separately
-        
-        // First, determine an appropriate search level based on bounds size
-        float volumeSize = (bounds.maxX() - bounds.minX()) * 
-                          (bounds.maxY() - bounds.minY()) * 
-                          (bounds.maxZ() - bounds.minZ());
-        byte maxSearchLevel = determineOptimalSearchLevel(volumeSize);
-        
-        // Use a more efficient grid-based search at the determined level
-        // This avoids checking every single node in sortedSpatialIndices
-        int cellSize = Constants.lengthAtLevel(maxSearchLevel);
-        
-        // Calculate grid bounds at the search level
-        // Ensure coordinates are non-negative as required by Tet
-        int domainSize = Constants.lengthAtLevel((byte) 0);
-        int minX = Math.max(0, (int) Math.floor(bounds.minX() / cellSize) * cellSize);
-        int maxX = Math.min(domainSize, (int) Math.ceil(bounds.maxX() / cellSize) * cellSize);
-        int minY = Math.max(0, (int) Math.floor(bounds.minY() / cellSize) * cellSize);
-        int maxY = Math.min(domainSize, (int) Math.ceil(bounds.maxY() / cellSize) * cellSize);
-        int minZ = Math.max(0, (int) Math.floor(bounds.minZ() / cellSize) * cellSize);
-        int maxZ = Math.min(domainSize, (int) Math.ceil(bounds.maxZ() / cellSize) * cellSize);
-        
-        // Check each potential grid cell
-        for (int x = minX; x < maxX; x += cellSize) {
-            for (int y = minY; y < maxY; y += cellSize) {
-                for (int z = minZ; z < maxZ; z += cellSize) {
-                    // Check all 6 tetrahedron types in this cell
-                    for (byte type = 0; type < 6; type++) {
-                        // Check multiple levels to catch nodes at different resolutions
-                        for (byte level = (byte) Math.max(0, maxSearchLevel - 2); 
-                             level <= Math.min(maxDepth, maxSearchLevel + 2); level++) {
-                            
-                            Tet tet = new Tet(x, y, z, level, type);
-                            TetreeKey key = tet.tmIndex();
-                            
-                            // Only process if this node exists in our index
-                            if (spatialIndex.containsKey(key)) {
-                                // Use proper tetrahedral intersection test
-                                if (tetrahedronCouldIntersectBounds(tet, bounds)) {
-                                    intersectingNodes.add(key);
-                                }
-                            }
-                        }
-                    }
-                }
-            }
-        }
-        
-        return intersectingNodes;
-    }
-    
-    /**
-     * Determine optimal search level based on volume size
-     */
-    private byte determineOptimalSearchLevel(float volumeSize) {
-        // Choose level based on volume size to balance precision and performance
-        if (volumeSize > 1000000.0f) return 5;  // Very large volumes
-        else if (volumeSize > 10000.0f) return 8;  // Large volumes
-        else if (volumeSize > 100.0f) return 10;  // Medium volumes
-        else if (volumeSize > 1.0f) return 12;  // Small volumes
-        else return 15;  // Very small volumes
-    }
-    
-    /**
-     * Check if a tetrahedron could potentially intersect with bounds using proper tetrahedral geometry
-     */
-    private boolean tetrahedronCouldIntersectBounds(Tet tet, VolumeBounds bounds) {
-        // Use proper tetrahedral intersection test, not AABB approximation
-        // A tetrahedron is only 1/6 of the cube volume, so AABB checks are incorrect
-        
-        // Check if the tetrahedron is completely contained in the bounds
-        if (Tet.tetrahedronContainedInVolumeBounds(tet, bounds)) {
-            return true;
-        }
-        
-        // Check if the tetrahedron intersects with the bounds
-        // Convert VolumeBounds to EntityBounds for compatibility with existing methods
-        Point3f minPoint = new Point3f(bounds.minX(), bounds.minY(), bounds.minZ());
-        Point3f maxPoint = new Point3f(bounds.maxX(), bounds.maxY(), bounds.maxZ());
-        EntityBounds entityBounds = new EntityBounds(minPoint, maxPoint);
-        
-        return tetrahedronIntersectsBounds(tet, entityBounds);
-    }
 
     @Override
     protected List<TetreeKey> getChildNodes(TetreeKey tetIndex) {
@@ -2704,19 +2615,10 @@
             SFCRange next = ranges.get(i);
 
             // Merge if ranges overlap or are contiguous
-<<<<<<< HEAD
-            // Calculate the gap between current.end and next.start using 128-bit arithmetic
-            long gapSize = calculateGapBetweenKeys(current.end, next.start);
-            
-            // Merge if ranges are at the same level and gap is small enough
-            // We allow merging if the gap is less than 8 indices to reduce fragmentation
-            if (current.end.getLevel() == next.start.getLevel() && gapSize >= 0 && gapSize <= 8) {
-=======
             // For now, use a simple merging strategy since we can't easily compute gaps with 128-bit keys
             // TODO: Implement proper 128-bit arithmetic for gap calculation
             if (current.end.equals(next.start) || current.end.getLevel() == next.start.getLevel()) {
                 // Merge adjacent ranges at the same level
->>>>>>> 8a0941ef
                 current = new SFCRange(current.start, next.end);
             } else {
                 merged.add(current);
@@ -2728,61 +2630,6 @@
         return merged;
     }
 
-    /**
-     * Calculate the gap between two TetreeKey values using 128-bit arithmetic.
-     * Returns the number of indices between end and start.
-     * Returns -1 if the keys are at different levels or if start comes before end.
-     *
-     * @param end the ending key of the first range
-     * @param start the starting key of the second range
-     * @return the gap size, or -1 if keys cannot be compared
-     */
-    private long calculateGapBetweenKeys(TetreeKey end, TetreeKey start) {
-        // Can only calculate gap between keys at the same level
-        if (end.getLevel() != start.getLevel()) {
-            return -1;
-        }
-        
-        // Check if start comes after end (valid gap scenario)
-        if (start.compareTo(end) <= 0) {
-            return -1; // No gap or invalid order
-        }
-        
-        // Perform 128-bit subtraction: (start - end - 1)
-        // This gives us the number of indices between end and start
-        
-        long startLow = start.getLowBits();
-        long startHigh = start.getHighBits();
-        long endLow = end.getLowBits();
-        long endHigh = end.getHighBits();
-        
-        // Subtract end from start
-        long diffLow = startLow - endLow;
-        long diffHigh = startHigh - endHigh;
-        
-        // Handle borrow from high bits if needed
-        if (Long.compareUnsigned(startLow, endLow) < 0) {
-            diffHigh--; // Borrow from high bits
-        }
-        
-        // Check if the difference is small enough to fit in a long
-        // For gap calculation, we only care about small gaps (< 2^63)
-        if (diffHigh != 0 && diffHigh != -1) {
-            // Gap is too large, treat as unmergeable
-            return Long.MAX_VALUE;
-        }
-        
-        // Subtract 1 to get the actual gap (number of indices between end and start)
-        long gap = diffLow - 1;
-        
-        // If gap becomes negative due to subtraction, there's no gap
-        if (gap < 0) {
-            return 0;
-        }
-        
-        return gap;
-    }
-    
     /**
      * Check if plane intersects with a tetrahedron
      */
